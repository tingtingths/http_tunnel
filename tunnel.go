package main

import (
	"bufio"
	"crypto/tls"
	"encoding/base64"
	"errors"
	"flag"
	"fmt"
	log "github.com/sirupsen/logrus"
	"net"
	"net/http"
	"net/http/httputil"
	"os"
	"strings"
)

type HandlerResult struct {
	conn        net.Conn
	destination string
	err         error
	response    *string
}

type PipeError struct {
	src  net.Conn
	dest net.Conn
	err  error
}

type PendingPipe struct {
	conn        net.Conn
	destination string
}

type Pipe struct {
	src  net.Conn
	dest net.Conn
	dir  int
	buf  []byte
}

const (
	SEND = 1
	RECV = 2
)

const chanBufSize = 5

// init from arguments
var addr string
var b64Cred string
var readerBufSize int
var logLevel log.Level
var methods = make(map[string]bool)

var handlerOutboundQ = make(chan HandlerResult, chanBufSize)
var handlerInboundQ = make(chan net.Conn, chanBufSize)
var pipeErrorQ = make(chan PipeError, chanBufSize)
var pendingQ = make(chan PendingPipe, chanBufSize)

func dispatchRequest() {
	for {
		conn := <-handlerInboundQ

		log.Infof("Handling request from [%s]\n", conn.RemoteAddr().String())

		// parse HTTP request
		req, err := http.ReadRequest(bufio.NewReader(conn))
		if err != nil {
			resp := fmt.Sprintf("HTTP/1.1 %d %s\r\n", 400, err.Error())
			handlerOutboundQ <- HandlerResult{conn, "", err, &resp}
			continue
		}

		if logLevel == log.DebugLevel {
			rawBytes, dumpErr := httputil.DumpRequest(req, false)
			if dumpErr == nil {
				log.Debugln(string(rawBytes))
			}
		}

		if !methods[strings.ToLower(req.Method)] {
			err := errors.New("Unsupported method " + req.Method)
			resp := fmt.Sprintf("HTTP/1.1 %d %s\r\n", 405, err.Error())
			handlerOutboundQ <- HandlerResult{conn, "", err, &resp}
			continue
		}

		// check credential
		if b64Cred != "" {
			var auth = req.Header.Get("Proxy-Authorization")
			auth = strings.Replace(auth, "Basic ", "", 1)
			if err != nil || auth != b64Cred {
				err = errors.New("Proxy Authentication Required")
				resp := fmt.Sprintf("HTTP/1.1 %d %s\r\nProxy-Authenticate: Basic\r\n", 407, err.Error())
				handlerOutboundQ <- HandlerResult{conn, "", err, &resp}
				continue
			}
		}

		// get target
		reqUrl := req.RequestURI
		if len(strings.TrimSpace(reqUrl)) == 0 {
			err := errors.New("Empty request url")
			resp := fmt.Sprintf("HTTP/1.1 %d %s\r\n", 400, err.Error())
			handlerOutboundQ <- HandlerResult{conn, "", err, &resp}
			continue
		}

		handlerOutboundQ <- HandlerResult{conn, reqUrl, nil, nil}
	}
}

func setupPipe() {
	for {
		p := <-pendingQ

		dest, err := net.Dial("tcp", p.destination)
		if err != nil {
			resp := fmt.Sprintf("HTTP/1.1 %d %s\r\n", 500, err.Error())
			handlerOutboundQ <- HandlerResult{p.conn, p.destination, err, &resp}
			continue
		}

		log.Infof("Piped [%s] <--> [%s]\n", p.conn.RemoteAddr(), p.destination)

		// response OK
		_, err = p.conn.Write([]byte("HTTP/1.1 200 OK\r\n\r\n"))
		if err != nil {
			resp := fmt.Sprintf("HTTP/1.1 %d %s\r\n", 500, err.Error())
			 handlerOutboundQ <- HandlerResult{p.conn, p.destination, err, &resp}
			continue
		}

		go copyStream(p.conn, dest, SEND)
		go copyStream(dest, p.conn, RECV)

		//go copyStream2(p.conn, dest)
		//go copyStream2(dest, p.conn)
	}
}

func reportPipeError(src, dest net.Conn, err error) {
	pipeErrorQ <- PipeError{src, dest, err}
}

func copyStream(src, dest net.Conn, dir int) {
	buf := make([]byte, readerBufSize)
	for {
		n, err := src.Read(buf)
		if err != nil {
			reportPipeError(src, dest, err)
			break
		}

		_, err = dest.Write(buf[:n])
		if err != nil {
			reportPipeError(src, dest, err)
			break
		}

		if dir == SEND {
			log.Tracef("[%s]\t--%d bytes-->\t[%s]\n", src.RemoteAddr(), n, dest.RemoteAddr())
		}
		if dir == RECV {
			log.Tracef("[%s]\t<--%d bytes--\t[%s]\n", dest.RemoteAddr(), n, src.RemoteAddr())
		}
	}
}

func copyStream2(src, dest net.Conn) {
	r := bufio.NewReaderSize(src, readerBufSize)
	w := bufio.NewWriterSize(dest, readerBufSize)

	_, err := r.WriteTo(w)
	if err != nil {
		reportPipeError(src, dest, err)
	}
}

func processDispatched() {
	for {
		result := <-handlerOutboundQ
		if result.err != nil {
			log.Errorf("Fail to handle [%s], %s\n", result.conn.RemoteAddr(), result.err)
			if result.response != nil {
				_, _ = result.conn.Write([]byte(*result.response))
			}
			_ = result.conn.Close()
			continue
		}

		pendingQ <- PendingPipe{result.conn, result.destination}
	}
}

func processPipeError() {
	for {
		e := <-pipeErrorQ
		log.Warnf("Fail to handle [%s], %s\n", e.src.RemoteAddr(), e.err)
		_ = e.src.Close()
		_ = e.dest.Close()
	}
}

func initListener(cert string, privKey string) (net.Listener, error) {
	if cert != "" && privKey != "" {
		log.Infof("Cert: %s\n", cert)
		log.Infof("Key: %s\n", privKey)
		// load key pair
		cert, err := tls.LoadX509KeyPair(cert, privKey)
		if err != nil {
			return nil, err
		}
		config := &tls.Config{Certificates: []tls.Certificate{cert}}
		return tls.Listen("tcp", addr, config)
	} else {
		return net.Listen("tcp", addr)
	}
}

func initLogger(level log.Level) {
	log.SetLevel(level)
<<<<<<< HEAD
	log.SetFormatter(&log.TextFormatter{})
=======
	log.SetFormatter(&log.TextFormatter{
		FullTimestamp: true,
	})
>>>>>>> 61291bb3
}

func parseMethodsStr(methods string) []string {
	var ret []string

	for _, s := range strings.Split(methods, ",") {
		s = strings.Trim(s, " ")
		if len(s) == 0 {
			continue
		}
		ret = append(ret, strings.ToLower(s))
	}

	return ret
}

func main() {
	// arguments
	var debug = flag.Bool("debug", false, "Debug output")
	var methodStr = flag.String("methods", "CONNECT", "Allowed methods separated with comma.")
	var cert = flag.String("cert", "", "X509 Certificate")
	var privKey = flag.String("key", "", "Private key")
	var bufSize = flag.Int("buffer", 64000, "Buffer size")
	var credential = flag.String("auth", "", "<username>:<password> credential for proxy authorization")
	var port = flag.Int("port", 8080, "Listening port")
	flag.Parse()

	logLevel = log.InfoLevel
	if *debug {
		logLevel = log.DebugLevel
	}

	for _, s := range parseMethodsStr(*methodStr) {
		methods[s] = true
	}
	if len(methods) == 0 {
		println("Not enough methods value supplied...")
		os.Exit(1)
	}

	addr = fmt.Sprintf(":%d", *port)
	if *credential != "" {
		b64Cred = base64.StdEncoding.EncodeToString([]byte(*credential))
	}
	if *cert == "" {
		*cert = os.Getenv("TUNNEL_CERT")
	}
	if *privKey == "" {
		*privKey = os.Getenv("TUNNEL_KEY")
	}

	readerBufSize = *bufSize

	initLogger(logLevel)
	l, err := initListener(*cert, *privKey)
	if err != nil {
		log.Fatal(err)
	}

	go processDispatched()
	go processPipeError()

	for i := 0; i < 4; i++ {
		go dispatchRequest()
		go setupPipe()
	}

	log.Infof("Listening %s...\n", addr)
	defer l.Close()

	for {
		conn, err := l.Accept()
		if err != nil {
			log.Println(err)
			continue
		}
		handlerInboundQ <- conn
	}
}<|MERGE_RESOLUTION|>--- conflicted
+++ resolved
@@ -222,13 +222,9 @@
 
 func initLogger(level log.Level) {
 	log.SetLevel(level)
-<<<<<<< HEAD
-	log.SetFormatter(&log.TextFormatter{})
-=======
 	log.SetFormatter(&log.TextFormatter{
 		FullTimestamp: true,
 	})
->>>>>>> 61291bb3
 }
 
 func parseMethodsStr(methods string) []string {
